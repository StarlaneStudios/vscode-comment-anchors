--- conflicted
+++ resolved
@@ -1,13 +1,8 @@
 # Change Log
 
 ## 1.9.5
-<<<<<<< HEAD
 - Replace link anchor CodeLens with clickable link
-	- Fixes many issues related to lens jittering
-=======
-- LINK Anchors now render a clickable highlight instead of a CodeLens
-	- As a result the weird "jumpy" behaviour with CodeLens is no longer an issue (#109)
->>>>>>> d25403b6
+	- Fixes many issues related to lens jittering such as (#109)
 
 ## 1.9.4
 - Added Show Cursor setting
