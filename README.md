![Comment Anchors](media/extension_logo.png)

Place anchors within comments or strings to place bookmarks within the context of your code. Anchors can be used to track TODOs, write notes, create foldable sections, or to build a simple navigation making it easier to navigate your files.

Anchors can be viewed for the current file, or throughout the entire workspace, using an easy to use sidebar.

Comment Anchors provides many configuration options, allowing you to tailor this extension to your personal workflow, and increase productivity. Check below for a complete list of features!

### Changelog
The changelog can be found [here](CHANGELOG.md)

# Feature breakdown

* Place anchors in any file for any language
* Anchors can be viewed in the anchor list sidebar
* Anchor names, colors, highlight colors, and much more can be customized (See below for examples)
* Click an anchor in the anchor list to scroll it into view
* Navigate to the previous or next anchor using keybinds
* Quickly toggle tag visibility with commands
* View anchors across your entire workspace
* Scope anchors to be visible in your entire workspace, or just the current file
* Place your anchors into hierarchical sections using region anchors
* Group anchors into custom lists by tagging anchors with an epic
* Export all anchors in your workspace as JSON or CSV

# Usage

The default settings come with anchors for the following tags:

* ANCHOR - Used to indicate a section in your file
* TODO - An item that is awaiting completion
* FIXME - An item that requires a bugfix
* STUB - Used for generated default snippets
* NOTE - An important note for a specific code section
* REVIEW - An item that requires additional review
* SECTION - Used to define a region (See 'Hierarchical anchors')
* LINK - Used to link to a file that can be opened within the editor (See 'Link Anchors')

Of course you can add your own anchors as well!
In order to make an anchor, simply place the tag name in a comment, with an additional anchor message behind it. The anchor will be automatically detected and added to the Anchor List in the activity sidebar.

You can also easily navigate between the anchors in the current file using `Alt + PageUp` or `Alt + PageDown`.

![Preview](media/preview.gif)

## Anchor types

All anchor types have their own highlight color, and background color, and more, which can all be customized in the settings. Anchor tags can be added and removed, and can share the same icon or color. You can specify and use any hex color for the highlighting and icons, giving you full control over your personal set of anchor tags.

![All tags](media/all-anchors.png)

In case you want to disable one or more default tags, simply set the `enabled` property to `false` (See configuration section).

## Workspace anchors

Besides displaying anchors found in the current file, the sidebar also displays a list of
tags it found across all files in your workspace. These anchors are displayed per file, and can
be used as quick navigation.

The visibility of anchor tags in the workspace list can be altered using the 'scope' property on each tag (See configuration section).

![Workspace Anchors](media/workspace-anchors.png)

## Anchor epics

Epics give you the power to easily tag classes, methods, and entire sections of codes into personal lists. To get started, tag your individual anchors with an Epic to place them into a specific list. Optionally provide a sequence number to customize the ordering of your anchors.

![Workspace Anchors](media/epics.png)

### Lazy loading

Since workspace anchors are usually scanned at startup, this can increase load time for projects containing many
files and folders. In this case you can enable lazy loading mode, which will require an additional manual trigger to start the scan.

Lazy workspace loading can be enabled in the settings (See configuration section).

![Lazy Loading](media/lazy-workspace.gif)

## Hierarchical anchors
Region Anchors allow you to group relevant Comment Anchors together in regions, which can be
folded within the anchor sidebar. These anchors act nearly identical to regular anchors,
however they require an end tag to be specified, which is simply a tag of the same type, prefixed with an exclamation mark.

![Hierarchical Anchors](media/folding.png)

In order to mark a tag as Region Tag, set the `behavior` property to `"region"` in the tags configuration (See configuration section).

A default region tag is provided, called "SECTION"

## Tag customization

Comment Anchors supports a vast range of tag customization options. All tags can be modified, including the default tags. This allows you to define tags useful for your workflow.

See the configuration section for a complete list of tag properties.

![Workspace Anchors](media/custom-tags.png)

![Case Sensitive Anchors](media/case-sensitive-anchors.png)

## Link Anchors

Sometimes you might want to link to a file from within a comment. In these cases, a link anchor
might provide to be useful to you. Using the default `LINK` tag you can provide a relative or
absolute path to a file. These anchors will render with a clickable CodeLens line, used to quickly open it within your editor.

Custom link tags can be created by setting `behavior` to `"link"`

### Linking to a line number

You can specify a line number to scroll to by appending the path with `:` followed by the line number.

Example: `// LINK some/file.txt:50`

### Linking to a specific anchor

Link anchors can take you to another anchor in the target file by appending the path with `#` followed by the anchor id.
The anchor id can be specified as an attribute.

Example: `// LINK some/file.txt#my-anchor` \
Takes you here: `// ANCHOR[id=my-anchor] This is the destination!`

You can even omit the path entirely and link directly to an anchor or line within the current file

Example: `// LINK #error-handling`

![Link Anchors](media/link-anchors.png)

## Display cursor position

Enable the `commentAnchors.showCursor` setting to display a file view entry for your current cursor position, making it even easier to see where you are in your current file relative to your anchors.

![Cursor](media/cursor.png)

## IntelliSense support

Comment Anchors can be autocompleted by IntelliSense.

![IntelliSense](media/intelli-sense.png)

# Commands

\> **List configured anchor tags**

Displays all configured tags in a preview tab, useful for when you are creating your own tags.

\> **Toggle the visibility of comment anchors**

Toggles the visibility of comment anchors (Duh!). Note that his command will update your settings in order to toggle the visibility.

\> **Export all workspace anchors**

Export all workspace anchors to a CSV or JSON file

# Configuration

Use `commentAnchors.parseDelay` to alter the delay in milliseconds between when you stop with typing and when the anchor parser starts. Increasing this value can result in better performance. (Default 200)

```
{
	"commentAnchors.parseDelay": 200
}
```

Use `commentAnchors.scrollPosition` to alter where to position the anchor when scrolled to (Default top)

```
{
	"commentAnchors.scrollPosition": "top"
}
```

Use `commentAnchors.showCursor` to display the current cursor as entry in the file anchor view. (Default false)

```
{
	"commentAnchors.showCursor": false
}
```

Use `commentAnchors.tagHighlights.enabled` to set whether tags are highlighted. (Default true)

```
{
	"commentAnchors.tagHighlights.enabled": true
}
```

Use `commentAnchors.workspace.enabled` to activate workspace wide anchor scanning. This will list out all files containing comment anchors in the "Workspace Anchors" view. (Default true)

```
{
	"commentAnchors.workspace.enabled": true
}
```

Use `commentAnchors.workspace.lazyLoad` to delay the loading of workspace anchors until a manual confirmation is given. It is discouraged
to disable this setting for large workspaces. (Default true)

```
{
	"commentAnchors.workspace.lazyLoad": true
}
```

Use `commentAnchors.workspace.maxFiles` to change how many workspace files will be indexed and displayed in the workspace anchors list. (Default 50) 

```
{
	"commentAnchors.workspace.maxFiles": 50
}
```

Use `commentAnchors.workspace.matchFiles` to define which files are scanned by Comment Anchors. This setting can be used to greatly increase performance in your projects, as by default most files are scanned.

```
{
	"commentAnchors.workspace.matchFiles": "**/*"
}
```

Use `commentAnchors.workspace.excludeFiles` to define which files are excluded from being scanned by Comment Anchors. This setting can be used to greatly increase performance in your projects, as by default only few directories are excluded.

```
{
	"commentAnchors.workspace.excludeFiles": "**/{node_modules,.git,.idea,target,out,build,bin,obj,vendor}/**/*"
}
```

Use `commentAnchors.workspace.pathFormat` to change the way paths are displayed in the workspace anchor tree. You can choose to display full paths, abbreviate folders to single characters, or to hide the path completely. (Default full)

```
{
	"commentAnchors.workspace.pathFormat": "full"
}
```

Use `commentAnchors.tags.provideAutoCompletion` to enable autocompletion support for anchor tags. (Default true)

```
{
	"commentAnchors.tags.provideAutoCompletion": true
}
```

Use `commentAnchors.tags.displayInSidebar` to set whether tags are included in the sidebar list. (Default true)

```
{
	"commentAnchors.tags.displayInSidebar": true
}
```

Use `commentAnchors.tags.displayInGutter` to set whether gutter icons are shown. (Default true)

```
{
	"commentAnchors.tags.displayInGutter": true
}
```

Use `commentAnchors.tags.displayInRuler` to set whether icons are represented by colored bars in the scrollbar ruler. (Default true)

```
{
	"commentAnchors.tags.displayInRuler": true
}
```

Use `commentAnchors.tags.displayLineNumber` to set whether line numbers are displayed in the sidebar (Default true)

```
{
	"commentAnchors.tags.displayLineNumber": true
}
```

Use `commentAnchors.tags.displayTagName` to set whether tag names are displayed in the sidebar (Default true)

```
{
	"commentAnchors.tags.displayTagName": true
}
```

Use `commentAnchors.tags.rulerStyle` to set the appearance in the overview ruler (Default "center")

```
{
	"commentAnchors.tags.rulerStyle": "center"
}
```

Use `commentAnchors.tags.sortMethod` to set the method used to sort anchors by in the sidebar list. Set this to "line" to sort by line number (Default), or "type" to sort by tag type.

```
{
	"commentAnchors.tags.sortMethod": "line"
}
```

Use `commentAnchors.tags.expandSections` to choose whether sections are automatically expanded in the anchor tree.
```
{
	"commentAnchors.tags.expandSections": true
}
```

Use `commentAnchors.tags.separators` to set the list of accepted separators

```
{
	"commentAnchors.tags.separators": [
		" ",
		": ",
		" - "
	]
}
```

Use `commentAnchors.epic.provideAutoCompletion` to enable autocompletion support for epic. (Default true)

```
{
	"commentAnchors.epic.provideAutoCompletion": true
}
```

Use `commentAnchors.epic.seqStep` to config how much should auto-completion-item add on current max-seq. (Default 1)

```
{
	"commentAnchors.epic.seqStep": 1
}
```

## Custom anchor tags

Use `commentAnchors.tags.anchors` to configure the anchor tags. Below is a list of properties each tag can have.


- scope **(required)** - *The scope of a tag. Specifying "file" will only make these visible in the 'File Anchors' list, while "hidden" completely hides it from the anchor list*
- highlightColor - *The color used for highlighting the tag*
- backgroundColor - *The color used as tag background*
- iconColor - *An optional color to apply to the icon, or "auto" for automatic theme detection. Defaults to using highlightColor*
- styleMode - *Customize what part of the comment is highlighted*
- borderStyle - *Style to be applied to the tag border (See https://www.w3schools.com/cssref/pr_border.asp)*
- borderRadius - *The curvature radius of the border (Requires borderStyle)*
<<<<<<< HEAD
- ruler - *Overwrite the global setting when false*
=======
- textdecorationStyle - *Style to be applied to the tag text-decoration (See https://www.w3schools.com/cssref/pr_text_text-decoration.php)*
>>>>>>> 5bd1c682
- isBold - *Whether to apply bold formatting to the tag*
- isItalic - *Whether to apply italicized formatting to the tag*
- behavior - *Either "link" for link tags, "region" for region tags, or "anchor" for regular tags*
- enabled - *Allows the disabling of default (and custom) tags*

```
"commentAnchors.tags.anchors": {
	"ANCHOR": {
		"scope": "file",
		"iconColor": "default",
		"highlightColor": "#A8C023",
		"styleMode": "comment"
	},
	...
}
```

You can use the `enabled` property to disable one or more default tags like so:

```
"commentAnchors.tags.anchors": {
	"ANCHOR": {
		"enabled": false
	},
	...
}
```

If you would like for tags to only provide highlighting without rendering in the anchor sidebar, set the `scope` property to `hidden`:

```
"commentAnchors.tags.anchors": {
	"NOTE": {
		"scope": "hidden"
	},
	...
}
```

## Icon colors
At startup, anchor icons are generated for all colors specified on your tags. The icon color defaults to using the tags `highlightColor`,
however a custom color may be specified with `iconColor`. Setting `iconColor` to `auto` will allow VSCode to pick an icon based on your
currentl theme (black or white).

Besides specifying a custom hex color, the following names may be used as shortcuts.

| Color   |     Hex |
|:--------|--------:|
| blue    | #3ea8ff |
| blurple | #7d5afc |
| red     | #F44336 |
| purple  | #BA68C8 |
| teal    | #00cec9 |
| orange  | #ffa100 |
| green   | #64DD17 |
| pink    | #e84393 |
| emerald | #2ecc71 |
| yellow  | #f4d13d |

# Issues

Found a problem or missing feature in Comment Anchors?
Issues and suggestions can be submitted in the GitHub repository [here](https://github.com/StarlaneStudios/vscode-comment-anchors/issues)

If you prefer more direct help, you can join the [Starlane Studios Discord](https://discord.gg/exaQDX2) where you can find most developers of this extension.

## Poor performance?

Comment Anchor scans your entire workspace for tags. This can cause bad performance when your
workspace contains many files, such as dependency directories and logfiles. It is therefore advised to alter the `matchFiles` and `excludeFiles` settings to limit the amount of directories and files scanned.

If you'd rather disable workspace anchors all together, you can disable these in the settings.

# Contribution

You can contribute to comment-anchors by forking the GitHub [repository](https://github.com/StarlaneStudios/vscode-comment-anchors) and submitting pull requests.

## Are you enjoying Comment Anchors?

Feel free to leave us a tip to support our development!

Paypal: https://paypal.me/ExodiusStudios

### **Thanks for using Comment Anchors! ❤️**<|MERGE_RESOLUTION|>--- conflicted
+++ resolved
@@ -345,11 +345,8 @@
 - styleMode - *Customize what part of the comment is highlighted*
 - borderStyle - *Style to be applied to the tag border (See https://www.w3schools.com/cssref/pr_border.asp)*
 - borderRadius - *The curvature radius of the border (Requires borderStyle)*
-<<<<<<< HEAD
 - ruler - *Overwrite the global setting when false*
-=======
 - textdecorationStyle - *Style to be applied to the tag text-decoration (See https://www.w3schools.com/cssref/pr_text_text-decoration.php)*
->>>>>>> 5bd1c682
 - isBold - *Whether to apply bold formatting to the tag*
 - isItalic - *Whether to apply italicized formatting to the tag*
 - behavior - *Either "link" for link tags, "region" for region tags, or "anchor" for regular tags*
