--- conflicted
+++ resolved
@@ -392,16 +392,14 @@
 								"description": "The curvature radius of the applied border (Requires borderStyle to be set)",
 								"default": 0
 							},
-<<<<<<< HEAD
-                            "ruler": {
+							"ruler": {
 								"type": "boolean",
 								"default": true,
 								"description": "Sets whether the tag is rendered in ruler"
-=======
+              },
 							"textdecorationStyle": {
 								"type": "string",
 								"description": "The style applied to the text-decoration, see https://www.w3schools.com/cssref/pr_text_text-decoration.php for more information"
->>>>>>> 5bd1c682
 							},
 							"isBold": {
 								"type": "boolean",
