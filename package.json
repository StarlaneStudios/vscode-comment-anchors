--- conflicted
+++ resolved
@@ -2,11 +2,7 @@
 	"name": "comment-anchors",
 	"displayName": "Comment Anchors",
 	"description": "Place anchor tags within comments for easy file & workspace navigation.",
-<<<<<<< HEAD
-	"version": "1.7.2",
-=======
 	"version": "1.8.0",
->>>>>>> 23443e3a
 	"publisher": "ExodiusStudios",
 	"engines": {
 		"vscode": "^1.38.0"
