--- conflicted
+++ resolved
@@ -1206,11 +1206,8 @@
     styleMode?: 'tag' | 'comment' | 'full';
     borderStyle?: string;
     borderRadius?: number;
-<<<<<<< HEAD
     ruler?: boolean;
-=======
     textdecorationStyle?: string;
->>>>>>> 5bd1c682
     isBold?: boolean;
     isItalic?: boolean;
     scope?: string;
