const debounce = require("debounce");

// Utility used for awaiting a timeout
const asyncDelay = (delay: number): Promise<void> => {
  return new Promise((success) => {
    setTimeout(() => {
      success();
    }, delay);
  });
};

import * as path from "path";
import * as fs from "fs";
import * as escape from "escape-string-regexp";
import EntryAnchor from "./anchor/entryAnchor";
import EntryError from "./anchor/entryError";
import { FileAnchorProvider } from "./provider/fileAnchorProvider";
import { WorkspaceAnchorProvider } from "./provider/workspaceAnchorProvider";
import EntryLoading from "./anchor/entryLoading";
import EntryScan from "./anchor/entryScan";
import EntryAnchorRegion from "./anchor/entryAnchorRegion";
import registerDefaults from "./util/defaultTags";
import { createViewContent } from "./anchorListView";

import {
  window,
  workspace,
  EventEmitter,
  TextEditor,
  TextDocument,
  TextEditorDecorationType,
  OverviewRulerLane,
  WorkspaceConfiguration,
  ExtensionContext,
  DecorationRenderOptions,
  OutputChannel,
  StatusBarAlignment,
  Uri,
  FileSystemWatcher,
  DecorationOptions,
  TextDocumentChangeEvent,
  languages,
  FoldingRange,
  FoldingRangeKind,
  ProviderResult,
  CompletionItem,
  CompletionList,
  CompletionItemKind,
  Disposable,
  ViewColumn,
  TreeDataProvider,
  TreeItem,
  TreeView,
} from "vscode";
import { AnchorIndex } from "./anchorIndex";
import EntryCachedFile from "./anchor/entryCachedFile";
import EntryEpic from "./anchor/entryEpic";
import {
  EpicAnchorProvider,
  EpicAnchorIntelliSenseProvider,
} from "./provider/epicAnchorProvider";

/* -- Constants -- */

const HEX_COLOR_REGEX = /^#([\da-f]{3}){1,2}$/i;
const COLOR_PLACEHOLDER_REGEX = /%COLOR%/g;

/* -- Anchor entry type aliases -- */

export type FileEntry = EntryAnchor | EntryError | EntryLoading;
export type FileEntryArray = EntryAnchor[] | EntryError[] | EntryLoading[];

export type AnyEntry =
  | EntryAnchor
  | EntryError
  | EntryCachedFile
  | EntryScan
  | EntryEpic;
export type AnyEntryArray =
  | EntryAnchor[]
  | EntryError[]
  | EntryCachedFile[]
  | EntryScan[]
  | EntryEpic[];

const MATCHER_TAG_INDEX = 1;
const MATCHER_ATTR_INDEX = 2;
const MATCHER_COMMENT_INDEX = 5;

export const DEFAULT_EPIC = "_default";

/**
 * The main anchor parsing and caching engine
 */
export class AnchorEngine {
  /** The context of Comment Anchors */
  public context: ExtensionContext;

  /** Then event emitter in charge of refreshing the file trees */
  public _onDidChangeTreeData: EventEmitter<undefined> = new EventEmitter<
    undefined
  >();

  /** Debounced function for performance improvements */
  private _idleRefresh: (() => void) | undefined;

  /** The RegEx used for matching */
  public matcher: RegExp | undefined;

  /** A cache holding all documents */
  public anchorMaps: Map<Uri, AnchorIndex> = new Map();

  /** List of folds created by anchor regions */
  // public foldMaps: Map<Uri, FoldingRange[]> = new Map();

  /** The decorators used for decorating the anchors */
  public anchorDecorators: Map<string, TextEditorDecorationType> = new Map();

  /** The decorators used for decorating the region end anchors */
  public anchorEndDecorators: Map<string, TextEditorDecorationType> = new Map();

  /** The list of tags and their settings */
  public tags: Map<string, TagEntry> = new Map();

  /** Returns true when all anchors have been loaded */
  public anchorsLoaded = false;

  /** Holds whether a scan has been performed since rebuild */
  public anchorsScanned = false;

  /** The tree view used for displaying file anchors */
  public fileTreeView: TreeView<FileEntry>;

  /** The tree view used for displaying workspace anchors */
  public workspaceTreeView: TreeView<AnyEntry>;

  /** The epic view used for displaying workspace anchors */
  public epicTreeView: TreeView<AnyEntry>;

  /** The currently expanded file tree items */
  public expandedFileTreeViewItems: string[] = [];

  /** The currently expanded workspace tree items  */
  public expandedWorkspaceTreeViewItems: string[] = [];

  /** The icon cache directory */
  public iconCache = "";

  /** The current editor */
  public _editor: TextEditor | undefined;

  /** Anchor comments config settings */
  public _config: WorkspaceConfiguration | undefined;

  /** The current file system watcher */
  private _watcher: FileSystemWatcher | undefined;

  /** List of build subscriptions */
  private _subscriptions: Disposable[] = [];

  /** The debug output for comment anchors */
  public static output: (msg: string) => void;

  // Possible error entries //
  public errorUnusableItem: EntryError = new EntryError(
    this,
    "Waiting for open editor..."
  );
  public errorEmptyItem: EntryError = new EntryError(
    this,
    "No comment anchors detected"
  );
  public errorEmptyWorkspace: EntryError = new EntryError(
    this,
    "No comment anchors in workspace"
  );
  public errorWorkspaceDisabled: EntryError = new EntryError(
    this,
    "Workspace disabled"
  );
  public errorFileOnly: EntryError = new EntryError(this, "No open workspaces");
  public statusLoading: EntryLoading = new EntryLoading(this);
  public statusScan: EntryScan = new EntryScan(this);

  constructor(context: ExtensionContext) {
    this.context = context;

    window.onDidChangeActiveTextEditor(
      (e) => this.onActiveEditorChanged(e),
      this,
      context.subscriptions
    );
    workspace.onDidChangeTextDocument(
      (e) => this.onDocumentChanged(e),
      this,
      context.subscriptions
    );
    workspace.onDidChangeConfiguration(
      () => this.buildResources(),
      this,
      context.subscriptions
    );
    workspace.onDidChangeWorkspaceFolders(
      () => this.buildResources(),
      this,
      context.subscriptions
    );
    workspace.onDidCloseTextDocument(
      (e) => this.cleanUp(e),
      this,
      context.subscriptions
    );

    const outputChannel = window.createOutputChannel("Comment Anchors");
    AnchorEngine.output = (m: string) =>
      outputChannel.appendLine("[Comment Anchors] " + m);

    if (window.activeTextEditor) {
      this._editor = window.activeTextEditor;
    }

    // Build required anchor resources
    this.buildResources();

    // Create the file anchor view
    this.fileTreeView = window.createTreeView("fileAnchors", {
      treeDataProvider: new FileAnchorProvider(this),
      showCollapseAll: true,
    });

    this.fileTreeView.onDidExpandElement((e) => {
      if (e.element instanceof EntryAnchor) {
        this.expandedFileTreeViewItems.push(e.element.anchorText);
      }
    });

    this.fileTreeView.onDidCollapseElement((e) => {
      if (e.element instanceof EntryAnchor) {
        const idx = this.expandedFileTreeViewItems.indexOf(
          e.element.anchorText
        );
        this.expandedFileTreeViewItems.splice(idx, 1);
      }
    });

    // Create the workspace anchor view
    this.workspaceTreeView = window.createTreeView("workspaceAnchors", {
      treeDataProvider: new WorkspaceAnchorProvider(this),
      showCollapseAll: true,
    });

    this.workspaceTreeView.onDidExpandElement((e) => {
      if (e.element instanceof EntryAnchor) {
        this.expandedWorkspaceTreeViewItems.push(e.element.anchorText);
      }
    });

    this.workspaceTreeView.onDidCollapseElement((e) => {
      if (e.element instanceof EntryAnchor) {
        const idx = this.expandedWorkspaceTreeViewItems.indexOf(
          e.element.anchorText
        );
        this.expandedWorkspaceTreeViewItems.splice(idx, 1);
      }
    });

    // Create the workspace anchor view
    this.epicTreeView = window.createTreeView("epicAnchors", {
      treeDataProvider: new EpicAnchorProvider(this),
      showCollapseAll: true,
    });
  }

  public registerProviders(): void {
    const config = this._config!;

    // Provide auto completion
    if (config.tags.provideAutoCompletion) {
      const endTag = config.tags.endTag;
      const provider = languages.registerCompletionItemProvider(
        { language: "*" },
        {
          provideCompletionItems: (): ProviderResult<CompletionList> => {
            const ret = new CompletionList();
            const separator = config.tags.separators[0];

            for (const tag of this.tags.values()) {
              const item = new CompletionItem(
                tag.tag + " Anchor",
                CompletionItemKind.Reference
              );

              item.documentation = `Insert ${tag.tag} comment anchor`;
              item.insertText = tag.tag + separator;

              ret.items.push(item);

              if (tag.isRegion) {
                const endItem = new CompletionItem(
                  endTag + tag.tag + " Anchor",
                  CompletionItemKind.Reference
                );

                endItem.documentation = `Insert ${
                  endTag + tag.tag
                } comment anchor`;
                endItem.insertText = endTag + tag.tag + separator;

                ret.items.push(endItem);
              }
            }

            return ret;
          },
        }
      );

      this._subscriptions.push(provider);
    }

    // Provide epic auto complete
    if (config.epic.provideAutoCompletion) {
      this._subscriptions.push(
        languages.registerCompletionItemProvider(
          { language: "*" },
          new EpicAnchorIntelliSenseProvider(this),
          "["
        )
      );
    }
  }

  public buildResources(): void {
    try {
      this.anchorsScanned = false;

      const config = (this._config = workspace.getConfiguration(
        "commentAnchors"
      ));

      // Construct the debounce
      this._idleRefresh = debounce(() => {
        if (this._editor)
          this.parse(this._editor!.document.uri).then(() => {
            this.refresh();
          });
      }, config.parseDelay);

      // Disable previous build resources
      this._subscriptions.forEach((s) => s.dispose());
      this._subscriptions = [];

      // Store the sorting method
      if (
        config.tags.sortMethod &&
        (config.tags.sortMethod == "line" || config.tags.sortMethod == "type")
      ) {
        EntryAnchor.SortMethod = config.tags.sortMethod;
      }

      // Store the scroll position
      if (config.scrollPosition) {
        EntryAnchor.ScrollPosition = config.scrollPosition;
      }

      /*
			"default",
			"red",
			"purple",
			"teal",
			"green",
			"orange",
			"pink",
			"blue",
			"blurple",
			"emerald",
			"yellow",
			"none"
			*/

      // Prepare icon cache
      const storage = this.context.globalStoragePath;
      const iconCache = path.join(storage, "icons");
      const baseAnchorSrc = path.join(__dirname, "../res/anchor.svg");
      const baseAnchorEndSrc = path.join(__dirname, "../res/anchor_end.svg");
      const baseAnchor = fs.readFileSync(baseAnchorSrc, "utf8");
      const baseAnchorEnd = fs.readFileSync(baseAnchorEndSrc, "utf8");
      const iconColors: string[] = [];
      const regionColors: string[] = [];

      if (!fs.existsSync(storage)) fs.mkdirSync(storage);
      if (!fs.existsSync(iconCache)) fs.mkdirSync(iconCache);

      this.iconCache = iconCache;

      // Clear icon cache
      fs.readdirSync(iconCache).forEach((file) => {
        fs.unlinkSync(path.join(iconCache, file));
      });

      // Create a map holding the tags
      this.tags.clear();
      this.anchorDecorators.forEach((type: TextEditorDecorationType) =>
        type.dispose()
      );
      this.anchorDecorators.clear();
      this.anchorEndDecorators.forEach((type: TextEditorDecorationType) =>
        type.dispose()
      );
      this.anchorEndDecorators.clear();

      // Register default tags
      registerDefaults(this.tags);

      // Add custom tags
      config.tags.list.forEach((tag: TagEntry) => {
        const def = this.tags.get(tag.tag.toUpperCase()) || {};

        if (tag.enabled === false) {
          this.tags.delete(tag.tag.toUpperCase());
          return;
        }

        const opts = { ...def, ...tag };

        this.tags.set(tag.tag.toUpperCase(), opts);
      });

      // Detect the lane style
      let laneStyle: OverviewRulerLane;

      if (config.tags.rulerStyle == "left") {
        laneStyle = OverviewRulerLane.Left;
      } else if (config.tags.rulerStyle == "right") {
        laneStyle = OverviewRulerLane.Right;
      } else if (config.tags.rulerStyle == "center") {
        laneStyle = OverviewRulerLane.Center;
      } else {
        laneStyle = OverviewRulerLane.Full;
      }

      // Configure all tags
      Array.from(this.tags.values()).forEach((tag: TagEntry) => {
        if (!tag.scope) {
          tag.scope = "workspace";
        }

        if (config.tagHighlights.enabled) {
          // Create base configuration
          let highlight: DecorationRenderOptions = {
            fontWeight:
              tag.isBold || tag.isBold == undefined ? "bold" : "normal",
            fontStyle:
              tag.isItalic || tag.isItalic == undefined ? "italic" : "normal",
            color: tag.highlightColor,
            backgroundColor: tag.backgroundColor,
          };

          // Optionally insert rulers
          if (config.tags.displayInRuler) {
            highlight.overviewRulerColor = tag.highlightColor;
            highlight.overviewRulerLane = laneStyle;
          }

          // Optional border
          if (tag.borderStyle) {
            highlight = {
              ...highlight,
              border: tag.borderStyle,
              borderRadius: tag.borderRadius + "px",
            };
          }

          // Save the icon color
          let iconColor = tag.iconColor || tag.highlightColor;
          let skipColor = false;

          switch (iconColor) {
            case "blue": {
              iconColor = "#3ea8ff";
              break;
            }
            case "blurple": {
              iconColor = "#7d5afc";
              break;
            }
            case "red": {
              iconColor = "#f44336";
              break;
            }
            case "purple": {
              iconColor = "#ba68c8";
              break;
            }
            case "teal": {
              iconColor = "#00cec9";
              break;
            }
            case "orange": {
              iconColor = "#ffa100";
              break;
            }
            case "green": {
              iconColor = "#64dd17";
              break;
            }
            case "pink": {
              iconColor = "#e84393";
              break;
            }
            case "emerald": {
              iconColor = "#2ecc71";
              break;
            }
            case "yellow": {
              iconColor = "#f4d13d";
              break;
            }
            case "default":
            case "auto": {
              skipColor = true;
              break;
            }
            default: {
              if (!iconColor.match(HEX_COLOR_REGEX)) {
                skipColor = true;
                window.showErrorMessage("Invalid color: " + iconColor);
              }
            }
          }

          if (skipColor) {
            tag.iconColor = "auto";
          } else {
            iconColor = iconColor.substr(1);

            if (iconColors.indexOf(iconColor) < 0) {
              iconColors.push(iconColor);
            }

            if (tag.isRegion && regionColors.indexOf(iconColor) < 0) {
              regionColors.push(iconColor);
            }

            tag.iconColor = iconColor.toLowerCase();
          }

          // Optional gutter icons
          if (config.tags.displayInGutter) {
            if (tag.iconColor == "auto") {
              highlight.dark = {
                gutterIconPath: path.join(
                  __dirname,
                  "..",
                  "res",
                  "anchor_white.svg"
                ),
              };

              highlight.light = {
                gutterIconPath: path.join(
                  __dirname,
                  "..",
                  "res",
                  "anchor_black.svg"
                ),
              };
            } else {
              highlight.gutterIconPath = path.join(
                iconCache,
                "anchor_" + tag.iconColor + ".svg"
              );
            }
          }

          // Create the decoration type
          this.anchorDecorators.set(
            tag.tag,
            window.createTextEditorDecorationType(highlight)
          );

          if (tag.isRegion) {
            const endHighlight = { ...highlight };

            // Optional gutter icons
            if (config.tags.displayInGutter) {
              if (tag.iconColor == "auto") {
                endHighlight.dark = {
                  gutterIconPath: path.join(
                    __dirname,
                    "..",
                    "res",
                    "anchor_end_white.svg"
                  ),
                };

                endHighlight.light = {
                  gutterIconPath: path.join(
                    __dirname,
                    "..",
                    "res",
                    "anchor_end_black.svg"
                  ),
                };
              } else {
                endHighlight.gutterIconPath = path.join(
                  iconCache,
                  "anchor_end_" + tag.iconColor + ".svg"
                );
              }
            }

            // Create the ending decoration type
            this.anchorEndDecorators.set(
              tag.tag,
              window.createTextEditorDecorationType(endHighlight)
            );
          }
        }
      });

      // Fetch an array of tags
      const matchTags = Array.from(this.tags.keys());

      // Generate region end tags
      const endTag = this._config.tags.endTag;

      this.tags.forEach((entry, tag) => {
        if (entry.isRegion) {
          matchTags.push(endTag + tag);
        }
      });

      // Create a matcher for the tags
      const tags = matchTags.map((tag) => escape(tag)).join("|");

      if (tags.length === 0) {
        window.showErrorMessage("At least one tag must be defined");
        return;
      }

      // Construct a list of separators [ +|: +| +- +]
      const separators = config.tags.separators
        .map((s: string) => {
          return escape(s).replace(/ /g, " +");
        })
        .join("|");

      if (separators.length === 0) {
        window.showErrorMessage("At least one separator must be defined");
        return;
      }
      const attributes = `\\[.*\\]`;
      // ANCHOR: Tag RegEx
      this.matcher = new RegExp(
        `[^\\w](${tags})(${attributes})?((${separators})(.*))?$`,
        config.tags.matchCase ? "gm" : "img"
      );

      AnchorEngine.output("Using matcher " + this.matcher);

      // Write anchor icons
      iconColors.forEach((color) => {
        const anchorSvg = baseAnchor.replace(
          COLOR_PLACEHOLDER_REGEX,
          "#" + color
        );
        const filename = "anchor_" + color.toLowerCase() + ".svg";

        fs.writeFileSync(path.join(iconCache, filename), anchorSvg);

        if (regionColors.indexOf(color) >= 0) {
          const anchorEndSvg = baseAnchorEnd.replace(
            COLOR_PLACEHOLDER_REGEX,
            "#" + color
          );
          const filenameEnd = "anchor_end_" + color.toLowerCase() + ".svg";

          fs.writeFileSync(path.join(iconCache, filenameEnd), anchorEndSvg);
        }
      });

      AnchorEngine.output("Generated icon cache at " + iconCache);

      // Scan in all workspace files
      if (config.workspace.enabled && !config.workspace.lazyLoad) {
        setTimeout(() => {
          this.initiateWorkspaceScan();
        }, 500);
      } else {
        this.anchorsLoaded = true;

        if (this._editor) {
          this.addMap(this._editor!.document.uri);
        }

        this.refresh();
      }

      // Dispose the existing file watcher
      if (this._watcher) {
        this._watcher.dispose();
      }

      // Create a new file watcher
      if (config.workspace.enabled) {
        this._watcher = workspace.createFileSystemWatcher(
          config.workspace.matchFiles,
          true,
          true,
          false
        );

        this._watcher.onDidDelete((file: Uri) => {
          this.anchorMaps.forEach((_, uri) => {
            if (uri.toString() == file.toString()) {
              this.removeMap(uri);
              return false;
            }
          });
        });
      }

      // Register editor providers
      this.registerProviders();
    } catch (err) {
      AnchorEngine.output("Failed to build resources: " + err.message);
      AnchorEngine.output(err);
    }
  }

  public initiateWorkspaceScan(): void {
    const config = this._config!;
    this.anchorsScanned = true;
    this.anchorsLoaded = false;

    // Find all files located in this workspace
    workspace
      .findFiles(config.workspace.matchFiles, config.workspace.excludeFiles)
      .then((uris) => {
        // Clear all existing mappings
        this.anchorMaps.clear();

        // Resolve all matched URIs
        this.loadWorkspace(uris)
          .then(() => {
            if (this._editor) {
              this.addMap(this._editor!.document.uri);
            }

            this.anchorsLoaded = true;
            this.refresh();
          })
          .catch((err) => {
            window.showErrorMessage("Comment Anchors failed to load: " + err);
            AnchorEngine.output(err);
          });
      });

    // Update workspace tree
    this._onDidChangeTreeData.fire();
  }

<<<<<<< HEAD
  private async loadWorkspace(uris: Uri[]): Promise<void> {
    const maxFiles = this._config!.workspace.maxFiles || 100;
=======
  private async loadWorkspace(uris: Uri[]) {
    const maxFiles = this._config!.workspace.maxFiles;
>>>>>>> d852abfe
    const parseStatus = window.createStatusBarItem(StatusBarAlignment.Left, 0);
    let parseCount = 0;
    let parsePercentage = 0;

    parseStatus.tooltip = "Provided by the Comment Anchors extension";
    parseStatus.text = `$(telescope) Initializing...`;
    parseStatus.show();

    for (let i = 0; i < uris.length && parseCount < maxFiles; i++) {
      // Await a timeout for every 10 documents parsed. This allows
      // all files to be slowly parsed without completely blocking
      // the main thread for the entire process.
      if (i % 10 == 0) {
        await asyncDelay(5);
      }

      try {
        const found = await this.addMap(uris[i]);

        // Only update states when a file containing anchors
        // was found and parsed.
        if (found) {
          parseCount++;
          parsePercentage = (parseCount / uris.length) * 100;

          parseStatus.text = `$(telescope) Parsing Comment Anchors... (${parsePercentage.toFixed(
            1
          )}%)`;
        }
      } catch (err) {
        // Ignore, already taken care of
      }
    }

    // Scanning has now completed
    parseStatus.text = `Comment Anchors loaded!`;

    setTimeout(() => {
      parseStatus.dispose();
    }, 3000);
  }

  /**
   * Returns the anchors in the current document
   */
  public get currentAnchors(): EntryAnchor[] {
    if (!this._editor) return [];

    const uri = this._editor.document.uri;

    if (this.anchorMaps.has(uri)) {
      return this.anchorMaps.get(uri)!.anchorTree;
    } else {
      return [];
    }
  }

  /**
   * Dispose anchor list resources
   */
  dispose(): void {
    this.anchorDecorators.forEach((type: TextEditorDecorationType) =>
      type.dispose()
    );
    this.anchorEndDecorators.forEach((type: TextEditorDecorationType) =>
      type.dispose()
    );
  }

  /**
   * Clean up external files
   */
  public cleanUp(document: TextDocument): void {
    if (document.uri.scheme != "file") return;

    const ws = workspace.getWorkspaceFolder(document.uri);
    if (this._config!.workspace.enabled && ws && this.anchorsScanned) return;

    this.removeMap(document.uri);
  }

  public parseAttributes(
    raw: string,
    defaultValue: TagAttributes
  ): TagAttributes {
    if (!raw) return defaultValue;
    // parse all 'key1=value1,key2=value2'
    // TODO: try-catch
    const dict = new Map<string, string>();
    raw.split(",").forEach((pair) => {
      const [key, value] = pair.trim().split("=");
      dict.set(key, value);
      AnchorEngine.output(`Trying to set key=${key},value=${value}`);
    });

    return {
      seq: parseInt(dict.get("seq") || `${defaultValue.seq}`, 10),
      epic: dict.get("epic") || defaultValue.epic,
    };
  }

  /**
   * Parse the given or current document
   *
   * @returns true when anchors were found
   */
  public parse(document: Uri): Promise<boolean> {
    return new Promise(async (success, reject) => {
      let anchorsFound = false;

      try {
        let text = null;

        workspace.textDocuments.forEach((td) => {
          if (td.uri == document) {
            text = td.getText();
            return false;
          }
        });

        if (text == null) {
          text = await this.readDocument(document);
        }

        const currRegions: EntryAnchorRegion[] = [];
        const anchors: EntryAnchor[] = [];
        const folds: FoldingRange[] = [];
        let match;

        const config = this._config!;
        const endTag = config.tags.endTag;

        // Find all anchor occurences
        while ((match = this.matcher!.exec(text))) {
          // 找到match的tagName
          const tagName = match[MATCHER_TAG_INDEX].toUpperCase().replace(
            endTag,
            ""
          );
          const tag: TagEntry = this.tags.get(tagName)!;
          AnchorEngine.output(
            match.map((v, i) => `[[${i}]=${v}]`).join(" -> ")
          );

          const isRegionStart = tag.isRegion;
          const isRegionEnd = match[MATCHER_TAG_INDEX].startsWith(endTag);
          const currRegion: EntryAnchorRegion | null = currRegions.length
            ? currRegions[currRegions.length - 1]
            : null;

          // We have found at least one anchor
          anchorsFound = true;

          // Handle the closing of a region
          if (isRegionEnd) {
            if (!currRegion || currRegion.anchorTag != tag.tag) continue;

            const deltaText = text.substr(0, match.index + 1);
            const lineNumber = deltaText.split(/\r\n|\r|\n/g).length;

            currRegion.setEndTag({
              startIndex: match.index + 1,
              endIndex: match.index + 1 + match[MATCHER_TAG_INDEX].length,
              lineNumber: lineNumber,
            });

            currRegions.pop();

            folds.push(
              new FoldingRange(
                currRegion.lineNumber - 1,
                lineNumber - 1,
                FoldingRangeKind.Comment
              )
            );
            continue;
          }

          const rangeLength = tag.styleComment
            ? match[0].length - 1
            : tag.tag.length;
          const startPos = match.index + 1;
          let endPos = startPos + rangeLength;
          const deltaText = text.substr(0, startPos);
          const lineNumber = deltaText.split(/\r\n|\r|\n/g).length;
          let comment = (match[MATCHER_COMMENT_INDEX] || "").trim();
          let display = "";

          const rawAttributeStr = match[MATCHER_ATTR_INDEX] || "[]";
          const attributes = this.parseAttributes(
            rawAttributeStr.substr(1, rawAttributeStr.length - 2),
            {
              epic: DEFAULT_EPIC,
              seq: lineNumber,
            }
          );

          // Clean up the comment and adjust the endPos
          if (comment.endsWith("-->")) {
            if (tag.styleComment) {
              const skip = [" ", "-", ">"];
              let end = comment.length - 1;

              while (skip.indexOf(comment[end]) >= 0) {
                endPos--;
                end--;
              }
            }

            comment = comment.substring(0, comment.lastIndexOf("-->"));
          } else if (comment.endsWith("*/")) {
            if (tag.styleComment) {
              const skip = [" ", "*", "/"];
              let end = comment.length - 1;

              while (skip.indexOf(comment[end]) >= 0) {
                endPos--;
                end--;
              }
            }

            comment = comment.substring(0, comment.lastIndexOf("*/"));
          }

          comment = comment.trim();

          if (comment.length == 0) {
            display = tag.tag;
          } else if (config.tags.displayInSidebar) {
            display = tag.tag + ": " + comment;
          } else {
            display = comment;
          }

          let anchor: EntryAnchor;

          // Create a regular or region anchor
          const displayLineNumber = config.tags.displayLineNumber;

          if (isRegionStart) {
            anchor = new EntryAnchorRegion(
              this,
              tag.tag,
              display,
              startPos,
              endPos,
              lineNumber,
              tag.iconColor!,
              tag.scope!,
              displayLineNumber,
              document,
              attributes
            );
          } else {
            anchor = new EntryAnchor(
              this,
              tag.tag,
              display,
              startPos,
              endPos,
              lineNumber,
              tag.iconColor!,
              tag.scope!,
              displayLineNumber,
              document,
              attributes
            );
          }

          // Push this region onto the stack
          if (isRegionStart) {
            currRegions.push(anchor as EntryAnchorRegion);
          }

          // Place this anchor on root or child level
          if (currRegion) {
            currRegion.addChild(anchor);
          } else {
            anchors.push(anchor);
          }
        }

        this.matcher!.lastIndex = 0;
        this.anchorMaps.set(document, new AnchorIndex(anchors));

        // this.foldMaps.set(document, folds);
      } catch (err) {
        AnchorEngine.output("Error: " + err.message);
        AnchorEngine.output(err.stack);
        reject(err);
      } finally {
        success(anchorsFound);
      }
    });
  }

  /**
   * Refresh the visual representation of the anchors
   */
  refresh(): void {
    if (this._editor && this._config!.tagHighlights.enabled) {
      const document = this._editor!.document;
      const doc = document.uri;
      const index = this.anchorMaps.get(doc);
      const tags = new Map<
        string,
        [TextEditorDecorationType, DecorationOptions[]]
      >();
      const tagsEnd = new Map<
        string,
        [TextEditorDecorationType, DecorationOptions[]]
      >();

      // Create a mapping between tags and decorators
      this.anchorDecorators.forEach(
        (decorator: TextEditorDecorationType, tag: string) => {
          tags.set(tag.toUpperCase(), [decorator, []]);
        }
      );

      this.anchorEndDecorators.forEach(
        (decorator: TextEditorDecorationType, tag: string) => {
          tagsEnd.set(tag.toUpperCase(), [decorator, []]);
        }
      );

      // Create a function to handle decorating
      const applyDecorators = (anchors: EntryAnchor[]) => {
        anchors.forEach((anchor) => {
          const deco = tags.get(anchor.anchorTag.toUpperCase())![1];

          anchor.decorateDocument(document, deco);

          if (anchor instanceof EntryAnchorRegion) {
            anchor.decorateDocumentEnd(
              document,
              tagsEnd.get(anchor.anchorTag.toUpperCase())![1]
            );
          }

          if (anchor.children) {
            applyDecorators(anchor.children);
          }
        });
      };

      // Start by decorating the root list
      if (index) {
        applyDecorators(index.anchorTree);
      }

      // Apply all decorators to the document
      tags.forEach((decorator) => {
        this._editor!.setDecorations(decorator[0], decorator[1]);
      });

      tagsEnd.forEach((decorator) => {
        this._editor!.setDecorations(decorator[0], decorator[1]);
      });

      // Cache the previous expanded items
      const previousExpandedFileTreeViewItems = this.expandedFileTreeViewItems;
      const previousExpandedWorkspaceTreeViewItems = this
        .expandedWorkspaceTreeViewItems;

      // Reset the expansion arrays
      this.expandedFileTreeViewItems = [];
      this.expandedWorkspaceTreeViewItems = [];

      // Update the file trees
      this._onDidChangeTreeData.fire();

      // Re-open the previous expanded items

      // FIXME this code should work as expected, except it doesn't thanks to code's janky API.
      // The goal is to loop though our EntryAnchor instances and find all of those that have
      // contents matching a previously expanded entry. We use #reveal() to alert code to expand
      // the entries, however it results in nothing, even when a timeout is applied.

      // this.anchorMaps.forEach((index) => {
      // 	index.textIndex.forEach((anchor, text) => {
      // 		if(previousExpandedFileTreeViewItems.includes(text)) {
      // 			AnchorEngine.output("REVEALING IN FILE TREE " + anchor);

      // 			this.fileTreeView.reveal(anchor, {
      // 				select: true,
      // 				focus: true,
      // 				expand: true
      // 			});
      // 		}

      // 		if(previousExpandedWorkspaceTreeViewItems.includes(text)) {
      // 			AnchorEngine.output("REVEALING IN WORKSPACE TREE");

      // 			this.workspaceTreeView.reveal(anchor, {
      // 				select: true,
      // 				focus: true,
      // 				expand: true
      // 			});
      // 		}
      // 	});
      // });
    } else {
      this.expandedFileTreeViewItems = [];
      this.expandedWorkspaceTreeViewItems = [];

      // Update the file trees
      this._onDidChangeTreeData.fire();
    }
  }

  /**
   * Add a TextDocument mapping to the engine
   *
   * @param document TextDocument
   */
  public addMap(document: Uri): Thenable<boolean> {
    if (document.scheme !== "file") {
      return Promise.resolve(false);
    }

    // Make sure we have no duplicates
    this.anchorMaps.forEach((_, doc) => {
      if (doc.path == document.path) {
        this.anchorMaps.delete(doc);
        return false;
      }
    });

    this.anchorMaps.set(document, AnchorIndex.EMPTY);

    return this.parse(document);
  }

  /**
   * Remove a TextDocument mapping from the engine
   *
   * @param editor textDocument
   */
  public removeMap(document: Uri): void {
    if (document.scheme !== "file") return;

    this.anchorMaps.delete(document);
  }

  /**
   * Open a new webview panel listing out all configured
   * tags including their applied styles.
   */
  public openTagListPanel(): void {
    const panel = window.createWebviewPanel(
      "anchorList",
      "Comment Anchors Tags",
      {
        viewColumn: ViewColumn.One,
      }
    );

    panel.webview.html = createViewContent(this, panel.webview);
  }

  private onActiveEditorChanged(editor: TextEditor | undefined): void {
    if (editor && editor!.document.uri.scheme == "output") return;

    this._editor = editor;

    if (!this.anchorsLoaded) return;

    if (editor && !this.anchorMaps.has(editor.document.uri)) {
      // Bugfix - Replace duplicates
      new Map<Uri, AnchorIndex>(this.anchorMaps).forEach((_, document) => {
        if (document.path.toString() == editor.document.uri.path.toString()) {
          this.anchorMaps.delete(document);
          return false;
        }
      });

      this.anchorMaps.set(editor.document.uri, AnchorIndex.EMPTY);

      this.parse(editor.document.uri).then(() => {
        this.refresh();
      });
    } else {
      this.refresh();
    }
  }

  private onDocumentChanged(e: TextDocumentChangeEvent): void {
    if (!e.contentChanges || e.document.uri.scheme == "output") return;

    this._idleRefresh!();
  }

  /**
   * Reads the document at the given Uri async
   *
   * @param path Document uri
   */
  private readDocument(path: Uri): Thenable<string> {
    return new Promise<string>((success, reject) => {
      fs.readFile(path.fsPath, "utf8", (err, data) => {
        if (err) {
          reject(err);
        } else {
          success(data);
        }
      });
    });
  }
}

/**
 * A tag entry in the settings
 */
export interface TagEntry {
  tag: string;
  enabled?: boolean;
  iconColor?: string;
  highlightColor: string;
  backgroundColor?: string;
  styleComment?: boolean;
  borderStyle?: string;
  borderRadius?: number;
  isBold?: boolean;
  isItalic?: boolean;
  scope?: string;
  isRegion?: boolean;
  isSequential?: boolean;
  isEpic?: boolean;
}

/**
 * Defined for tag attribute
 * Currenly only "seq" and "epic" are used
 */
export interface TagAttributes {
  seq: number;
  epic: string;
}<|MERGE_RESOLUTION|>--- conflicted
+++ resolved
@@ -761,13 +761,8 @@
     this._onDidChangeTreeData.fire();
   }
 
-<<<<<<< HEAD
   private async loadWorkspace(uris: Uri[]): Promise<void> {
-    const maxFiles = this._config!.workspace.maxFiles || 100;
-=======
-  private async loadWorkspace(uris: Uri[]) {
     const maxFiles = this._config!.workspace.maxFiles;
->>>>>>> d852abfe
     const parseStatus = window.createStatusBarItem(StatusBarAlignment.Left, 0);
     let parseCount = 0;
     let parsePercentage = 0;
